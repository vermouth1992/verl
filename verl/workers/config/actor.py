--- conflicted
+++ resolved
@@ -118,13 +118,8 @@
     profiler: ProfilerConfig = field(default_factory=ProfilerConfig)
     engine: BaseConfig = field(default_factory=BaseConfig)
     data_loader_seed = 1
-<<<<<<< HEAD
-    n: int = MISSING  # must be override by sampling config
-    model_config: HFModelConfig = field(default_factory=HFModelConfig)
-=======
     n: int = 1  # must be override by sampling config
     model_config: HFModelConfig = field(default_factory=BaseConfig)
->>>>>>> 1065a29d
 
     def __post_init__(self):
         """Validate actor configuration parameters."""
