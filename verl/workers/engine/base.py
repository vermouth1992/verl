# Copyright 2024 Bytedance Ltd. and/or its affiliates
#
# Licensed under the Apache License, Version 2.0 (the "License");
# you may not use this file except in compliance with the License.
# You may obtain a copy of the License at
#
#     http://www.apache.org/licenses/LICENSE-2.0
#
# Unless required by applicable law or agreed to in writing, software
# distributed under the License is distributed on an "AS IS" BASIS,
# WITHOUT WARRANTIES OR CONDITIONS OF ANY KIND, either express or implied.
# See the License for the specific language governing permissions and
# limitations under the License.
"""
The abstract base class defining the interface for model training engines.
"""

from typing import Any, Callable

from verl import DataProto


class BaseEngine:
    """
    Abstract base class defining the interface for model training engines. Interface is subject to
    change before release.

    Engine implementations must subclass BaseEngine and provide concrete behavior for all methods.
    """

    def initialize(self):
        """
        Instantiate or load the model, optimizer, and learning rate scheduler.

        Should prepare all components necessary for training or evaluation.
        """
        raise NotImplementedError

    def train_mode(self):
        """
        Context manager entry for switching the engine and model into training mode.

        Usage:
            with engine.train_mode():
                # runs in training mode
        """
        raise NotImplementedError

    def eval_mode(self):
        """
        Context manager entry for switching the engine and model into evaluation mode.

        Usage:
            with engine.eval_mode():
                # runs in evaluation mode
        """
        raise NotImplementedError

    def optimizer_zero_grad(self):
        """
        Zero the gradients of the optimizer.
        """
        raise NotImplementedError

    def optimizer_step(self):
        """
        Perform an optimization step using the optimizer.
        """
        raise NotImplementedError

    def lr_scheduler_step(self):
        """
        Advance the learning rate scheduler by one step.

        Returns:
            current_lr (float or list[float]): Updated learning rate(s).
        """
        raise NotImplementedError

    def forward_backward_batch(self, data: DataProto, loss_function: Callable, forward_only=False) -> Any:
        """
        Perform a forward pass and optionally a backward pass on a batch of data.

        Args:
            data: The input data for the forward pass, typically containing tensors and metadata.
<<<<<<< HEAD
=======
            loss_function: The loss function to optimize. See `verl.workers.roles.utils.losses` for examples.
>>>>>>> 1065a29d
            forward_only: If True, perform only the forward pass. If False, perform forward and backward pass.

        Returns:
            Any: The output of the forward pass, which can be used for loss computation or other purposes.
        """
        raise NotImplementedError

    def train_batch(self, data: DataProto, loss_function: Callable) -> Any:
        """
        Perform a training step on a batch of data.

        Args:
            data: The input data for training, typically containing tensors and metadata.
            loss_function: A function that computes the loss and metrics given a batch and predictions.

        Returns:
            dict[str, torch.Tensor]: A dictionary containing the aggregated training metrics for the batch.
        """
        self.optimizer_zero_grad()
        outputs = self.forward_backward_batch(data, loss_function, forward_only=False)
        grad_norm = self.optimizer_step()
        outputs["grad_norm"] = grad_norm
        return outputs

    def infer_batch(self, data: DataProto) -> Any:
        """
        Perform inference on a batch of data.

        Args:
            data: The input data for inference, typically containing tensors and metadata.

        Returns:
            Any: The output of the inference, which can be used for predictions or other purposes.
        """
        return self.forward_backward_batch(data, None, forward_only=True)

    def get_data_parallel_size(self):
        raise NotImplementedError

    def get_data_parallel_rank(self):
        raise NotImplementedError

    def to(self, device: str, model: bool = True, optimizer: bool = True):
        """
        Move model parameters, optimizer states, or both to the specified device.

        Args:
            device: Target device identifier.
            model: If True, move the model.
            optimizer: If True, move the optimizer states.
        """
        raise NotImplementedError

    def save_checkpoint(self, local_path, hdfs_path=None, global_step=0, max_ckpt_to_keep=None):
        """
        Save model, optimizer, and scheduler states to a checkpoint.

        Args:
            local_path: Local filesystem path to save checkpoint.
            hdfs_path: Optional HDFS path to copy checkpoint.
            global_step: Integer training step number for naming.
            max_ckpt_to_keep: Maximum number of recent checkpoints to retain.
        """
        raise NotImplementedError

    def load_checkpoint(self, local_path, hdfs_path=None, del_local_after_load=True):
        """
        Load model, optimizer, and scheduler states from a checkpoint.

        Args:
            local_path: Local filesystem path of the checkpoint.
            hdfs_path: Optional HDFS path where checkpoint is stored.
            del_local_after_load: Whether to delete local copy after loading.
        """
        raise NotImplementedError


class EngineRegistry:
    """
    A registry for managing and instantiating different types of training engines.

    This class uses a dictionary to store engine classes, mapping a string key to each class.
    It provides a decorator `register` to add new engines to the registry and a `new` method
    to create an instance of a registered engine.
    """

    _engines = {}

    @classmethod
    def register(cls, key: list[str] | str):
        """
        A class method decorator that registers an engine class with a given key.

        This allows for dynamic instantiation of engine classes by their registered key.

        Args:
            key (str): The identifier to associate with the engine class.

        Returns:
            A decorator function that takes an engine class and registers it.
        """

        def decorator(engine_class):
            assert issubclass(engine_class, BaseEngine)
            if isinstance(key, list):
                for k in key:
                    cls._engines[k] = engine_class
            else:
                assert isinstance(key, str)
                cls._engines[key] = engine_class
            return engine_class

        return decorator

    @classmethod
    def get_engine_cls(cls, key):
        assert key in cls._engines, f"Unknown engine: {key}"
        return cls._engines[key]

    @classmethod
    def new(cls, key, *args, **kwargs):
        """
        Function to create a new training engine instance based on the provided config.
        Args:
            key: A configuration object containing the engine key and other settings.
            *args: Variable length argument list.
            **kwargs: Arbitrary keyword arguments.
        Returns:
            engine: An instance of the training engine corresponding to the config.
        Raises:
            NotImplementedError: If the engine key in the config does not match any known engines.
        """
        if key in cls._engines:
            return cls._engines[key](*args, **kwargs)
        else:
            raise NotImplementedError(f"Unknown engine: {key}")<|MERGE_RESOLUTION|>--- conflicted
+++ resolved
@@ -83,10 +83,7 @@
 
         Args:
             data: The input data for the forward pass, typically containing tensors and metadata.
-<<<<<<< HEAD
-=======
             loss_function: The loss function to optimize. See `verl.workers.roles.utils.losses` for examples.
->>>>>>> 1065a29d
             forward_only: If True, perform only the forward pass. If False, perform forward and backward pass.
 
         Returns:
